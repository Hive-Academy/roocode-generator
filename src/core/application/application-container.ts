--- conflicted
+++ resolved
@@ -1,17 +1,10 @@
 import { LLMConfig } from '../../../types/shared';
-<<<<<<< HEAD
-import { MemoryBankCommandHandler } from '../../commands/memory-bank-command-handler';
-=======
->>>>>>> 951d2d34
 import { ILLMConfigService } from '../config/interfaces';
 import { Container } from '../di/container';
 import { Inject, Injectable } from '../di/decorators';
 import { Result } from '../result/result';
 import { ILogger } from '../services/logger-service';
-<<<<<<< HEAD
-=======
 import { ProgressIndicator } from '../ui/progress-indicator';
->>>>>>> 951d2d34
 import { ICliInterface, IGeneratorOrchestrator, IProjectManager } from './interfaces';
 
 type ParsedArgs = {
@@ -26,12 +19,8 @@
     private readonly generatorOrchestrator: IGeneratorOrchestrator,
     @Inject('IProjectManager') private readonly projectManager: IProjectManager,
     @Inject('ICliInterface') private readonly cliInterface: ICliInterface,
-<<<<<<< HEAD
-    @Inject('ILogger') private readonly logger: ILogger
-=======
     @Inject('ILogger') private readonly logger: ILogger,
     @Inject('ProgressIndicator') private readonly progressIndicator: ProgressIndicator
->>>>>>> 951d2d34
   ) {}
 
   private async executeGenerateCommand(options: Record<string, any>): Promise<Result<void, Error>> {
@@ -211,32 +200,6 @@
     switch (parsedArgs.command) {
       case 'generate':
         return await this.executeGenerateCommand(parsedArgs.options);
-<<<<<<< HEAD
-
-      case 'memory-bank-suite': {
-        const handlerResult = Container.getInstance().resolve<MemoryBankCommandHandler>(
-          'MemoryBankCommandHandler'
-        );
-        if (handlerResult.isErr()) {
-          return Result.err(new Error('Failed to resolve MemoryBankCommandHandler'));
-        }
-        const handler = handlerResult.value;
-        if (!handler) {
-          return Result.err(new Error('MemoryBankCommandHandler is undefined after resolution'));
-        }
-
-        try {
-          await handler.execute(parsedArgs.options);
-          return Result.ok(undefined);
-        } catch (error) {
-          const errorMessage = error instanceof Error ? error.message : String(error);
-          this.logger.error(`Memory bank command execution failed: ${errorMessage}`);
-          return Result.err(new Error(`Memory bank command execution failed: ${errorMessage}`));
-        }
-      }
-
-=======
->>>>>>> 951d2d34
       case 'config':
         return await this.executeConfigCommand(parsedArgs.options);
 
