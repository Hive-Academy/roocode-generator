<<<<<<< HEAD
import { FileOperations } from '../file-operations/file-operations';
import { IFileOperations } from '../file-operations/interfaces';
import { ILogger, LoggerService } from '../services/logger-service';
import { ITemplateManager } from '../template-manager/interfaces';
import { TemplateManager } from '../template-manager/template-manager';
import { Container } from './container';

import { ProjectConfigService } from '../config/project-config.service';
import { ILLMProvider, LLMProviderFactory } from '../llm/interfaces';
import { LLMAgent } from '../llm/llm-agent';
import {
  AnthropicLLMProvider,
  GoogleGenAILLMProvider,
  OpenAILLMProvider,
} from '../llm/llm-provider';
import { LLMProviderRegistry } from '../llm/provider-registry';

import { ChatAnthropic } from '@langchain/anthropic';
import { ChatGoogleGenerativeAI } from '@langchain/google-genai';
import { ChatOpenAI } from '@langchain/openai';

import inquirer, { createPromptModule } from 'inquirer';
import { ILLMConfigService, IProjectConfigService } from '../config/interfaces';
import { LLMConfigService } from '../config/llm-config.service';

// Register ApplicationContainer and its dependencies (placeholders for now)
import { ApplicationContainer } from '../application/application-container';
import { ICliInterface, IGeneratorOrchestrator, IProjectManager } from '../application/interfaces';
import { Injectable } from './decorators'; // Import Injectable

@Injectable() // Add Injectable decorator
class ProjectManagerStub implements IProjectManager {
  async loadProjectConfig(): Promise<void> {}
  async saveProjectConfig(): Promise<void> {}
}

import { GeneratorOrchestrator } from '../application/generator-orchestrator';
import { CliInterface } from '../cli/cli-interface';
import { IGenerator } from '../generators/base-generator';

import { RoomodesGenerator } from '../../generators/roomodes-generator';
import { RulesContentProcessor } from '../../generators/rules/rules-content-processor';
import { RulesPromptBuilder } from '../../generators/rules/rules-prompt-builder';
import { RulesFileManager } from '../../generators/rules/rules-file-manager'; // Import RulesFileManager implementation
import { SystemPromptsGenerator } from '../../generators/system-prompts-generator';
import { VSCodeCopilotRulesGenerator } from '../../generators/vscode-copilot-rules-generator';
// Corrected import path for interfaces moved from rules-generator.ts
import { LLMConfig } from '../../../types/shared';
import { MemoryBankCommandHandler } from '../../commands/memory-bank-command-handler';
import {
  IRulesContentProcessor,
  IRulesFileManager,
  IRulesPromptBuilder, // Import IRulesFileManager interface
  RulesConfig,
} from '../../generators/rules/interfaces'; // Corrected import path
import { ContentProcessor } from '../../memory-bank/content-processor';
import {
  IContentProcessor,
  IMemoryBankFileManager,
  IMemoryBankTemplateManager,
  IMemoryBankValidator,
  IProjectContextService,
  IPromptBuilder,
} from '../../memory-bank/interfaces'; // Import MemoryBank dependencies
import { MemoryBankFileManager } from '../../memory-bank/memory-bank-file-manager';
import { MemoryBankGenerator } from '../../memory-bank/memory-bank-generator';
import { MemoryBankTemplateManager } from '../../memory-bank/memory-bank-template-manager';
import { MemoryBankValidator } from '../../memory-bank/memory-bank-validator';
import { ProjectContextService } from '../../memory-bank/project-context-service';
import { PromptBuilder } from '../../memory-bank/prompt-builder';
import { IRulesTemplateManager } from '../../types/rules-template-types';
import { ProjectAnalyzer } from '../analysis/project-analyzer';
import { IProjectAnalyzer } from '../analysis/types';
import { ResponseParser } from '../analysis/response-parser';
import { Result } from '../result/result';
import { RulesTemplateManager } from '../templating/rules-template-manager';
import { TemplateProcessor } from '../templating/template-processor';
import { Factory } from './types';
import { ProgressIndicator } from '../ui/progress-indicator';
import { RulesGenerator } from '../../generators/rules/rules-generator';
=======
import { Container } from './container';

// Import module registration functions
import { registerCoreModule } from './modules/core-module';
import { registerLlmModule } from './modules/llm-module';
import { registerRulesModule } from './modules/rules-module';
import { registerMemoryBankModule } from './modules/memory-bank-module';
import { registerAppModule } from './modules/app-module';
>>>>>>> 951d2d34

/**
 *  @description Registers services with the DI container by calling modular registration functions.
 *  This function should be called once at application startup to set up the DI container.
 * @returns {void}
 */
export function registerServices(): void {
  const container = Container.getInstance();

<<<<<<< HEAD
  container.registerSingleton<ILogger>('ILogger', LoggerService);
  container.registerFactory('Inquirer', () => createPromptModule());

  // Register IFileOperations using factory to avoid 'as any' cast and improve typing
  container.registerFactory<IFileOperations>('IFileOperations', () => {
    const logger = resolveDependency<ILogger>(container, 'ILogger');
    return new FileOperations(logger);
  });

  // Register UI components
  container.registerFactory<ProgressIndicator>('ProgressIndicator', () => {
    return new ProgressIndicator();
  });

  // Register ResponseParser
  container.registerFactory<ResponseParser>('ResponseParser', () => {
    const logger = resolveDependency<ILogger>(container, 'ILogger');
    return new ResponseParser(logger);
  });

  // Register ProjectAnalyzer using a factory
  container.registerFactory<IProjectAnalyzer>('IProjectAnalyzer', () => {
    const fileOps = resolveDependency<IFileOperations>(container, 'IFileOperations');
    const logger = resolveDependency<ILogger>(container, 'ILogger');
    const llmAgent = resolveDependency<LLMAgent>(container, 'LLMAgent');
    const responseParser = resolveDependency<ResponseParser>(container, 'ResponseParser');

    const progressIndicator = resolveDependency<ProgressIndicator>(container, 'ProgressIndicator');
    return new ProjectAnalyzer(fileOps, logger, llmAgent, responseParser, progressIndicator);
  });

  // Register ITemplateManager using factory, configuring it to not use a default extension
  container.registerFactory<ITemplateManager>('ITemplateManager', () => {
    const fileOps = resolveDependency<IFileOperations>(container, 'IFileOperations');
    const logger = resolveDependency<ILogger>(container, 'ILogger');
    // Pass config to constructor to override default .tpl extension
    return new TemplateManager(fileOps, logger, { templateExt: '' });
  });

  // Register client factory functions for each provider
  container.registerFactory<(config: LLMConfig) => ChatOpenAI>('OpenAIClientFactory', () => {
    return (config: LLMConfig) =>
      new ChatOpenAI({
        modelName: config.model,
        temperature: config.temperature,
        openAIApiKey: config.apiKey,
      });
  });

  container.registerFactory<(config: LLMConfig) => ChatGoogleGenerativeAI>(
    'GoogleGenAIClientFactory',
    () => {
      return (config: LLMConfig) =>
        new ChatGoogleGenerativeAI({
          model: config.model,
          temperature: config.temperature,
          apiKey: config.apiKey,
        });
    }
  );

  container.registerFactory<(config: LLMConfig) => ChatAnthropic>('AnthropicClientFactory', () => {
    return (config: LLMConfig) =>
      new ChatAnthropic({
        modelName: config.model,
        anthropicApiKey: config.apiKey,
      });
  });

  // Register factories for LLM providers that instantiate with config and client factory
  // Register provider factories that return Results
  container.registerFactory<LLMProviderFactory>('ILLMProvider.OpenAI.Factory', () => {
    try {
      const clientFactory = resolveDependency<(config: LLMConfig) => ChatOpenAI>(
        container,
        'OpenAIClientFactory'
      );
      const logger = resolveDependency<ILogger>(container, 'ILogger');

      return function factory(config: LLMConfig): Result<ILLMProvider, Error> {
        try {
          const client = clientFactory(config);
          return Result.ok(new OpenAILLMProvider(config, () => client));
        } catch (error) {
          logger.error(
            `Error creating OpenAI provider: ${error instanceof Error ? error.message : String(error)}`,
            error as Error
          );
          return Result.err(error instanceof Error ? error : new Error(String(error)));
        }
      };
    } catch (error) {
      const logger = resolveDependency<ILogger>(container, 'ILogger');
      logger.error(
        `Failed to resolve dependencies for OpenAI provider factory: ${error instanceof Error ? error.message : String(error)}`,
        error as Error
      );
      return () => Result.err(error instanceof Error ? error : new Error(String(error)));
    }
  });

  container.registerFactory<LLMProviderFactory>('ILLMProvider.GoogleGenAI.Factory', () => {
    try {
      const clientFactory = resolveDependency<(config: LLMConfig) => ChatGoogleGenerativeAI>(
        container,
        'GoogleGenAIClientFactory'
      );
      const logger = resolveDependency<ILogger>(container, 'ILogger');

      return function factory(config: LLMConfig): Result<ILLMProvider, Error> {
        try {
          const client = clientFactory(config);
          return Result.ok(new GoogleGenAILLMProvider(config, () => client));
        } catch (error) {
          logger.error(
            `Error creating Google GenAI provider: ${error instanceof Error ? error.message : String(error)}`,
            error as Error
          );
          return Result.err(error instanceof Error ? error : new Error(String(error)));
        }
      };
    } catch (error) {
      const logger = resolveDependency<ILogger>(container, 'ILogger');
      logger.error(
        `Failed to resolve dependencies for GoogleGenAI provider factory: ${error instanceof Error ? error.message : String(error)}`,
        error as Error
      );
      return () => Result.err(error instanceof Error ? error : new Error(String(error)));
    }
  });

  container.registerFactory<LLMProviderFactory>('ILLMProvider.Anthropic.Factory', () => {
    try {
      const clientFactory = resolveDependency<(config: LLMConfig) => ChatAnthropic>(
        container,
        'AnthropicClientFactory'
      );
      const logger = resolveDependency<ILogger>(container, 'ILogger');

      return function factory(config: LLMConfig): Result<ILLMProvider, Error> {
        try {
          const client = clientFactory(config);
          return Result.ok(new AnthropicLLMProvider(config, () => client));
        } catch (error) {
          logger.error(
            `Error creating Anthropic provider: ${error instanceof Error ? error.message : String(error)}`,
            error as Error
          );
          return Result.err(error instanceof Error ? error : new Error(String(error)));
        }
      };
    } catch (error) {
      const logger = resolveDependency<ILogger>(container, 'ILogger');
      logger.error(
        `Failed to resolve dependencies for Anthropic provider factory: ${error instanceof Error ? error.message : String(error)}`,
        error as Error
      );
      return () => Result.err(error instanceof Error ? error : new Error(String(error)));
    }
  });

  container.registerFactory<LLMProviderRegistry>('LLMProviderRegistry', () => {
    const configService = resolveDependency<ILLMConfigService>(container, 'ILLMConfigService');
    const providerFactories = {
      openai: resolveDependency<LLMProviderFactory>(container, 'ILLMProvider.OpenAI.Factory'),
      'google-genai': resolveDependency<LLMProviderFactory>(
        container,
        'ILLMProvider.GoogleGenAI.Factory'
      ),
      anthropic: resolveDependency<LLMProviderFactory>(container, 'ILLMProvider.Anthropic.Factory'),
    };

    return new LLMProviderRegistry(configService, providerFactories);
  });

  container.registerFactory<LLMAgent>('LLMAgent', () => {
    const registry = resolveDependency<LLMProviderRegistry>(container, 'LLMProviderRegistry');
    const fileOps = resolveDependency<IFileOperations>(container, 'IFileOperations');
    const logger = resolveDependency<ILogger>(container, 'ILogger');
    return new LLMAgent(registry, fileOps, logger);
  });

  // Register Rules Template System services
  container.registerFactory<IRulesTemplateManager>('IRulesTemplateManager', () => {
    const fileOps = resolveDependency<IFileOperations>(container, 'IFileOperations');
    const logger = resolveDependency<ILogger>(container, 'ILogger');
    const llmAgent = resolveDependency<LLMAgent>(container, 'LLMAgent');
    return new RulesTemplateManager(fileOps, logger, llmAgent);
  });

  container.registerFactory<TemplateProcessor>('TemplateProcessor', () => {
    const templateManager = resolveDependency<IRulesTemplateManager>(
      container,
      'IRulesTemplateManager'
    );
    const projectAnalyzer = resolveDependency<IProjectAnalyzer>(container, 'IProjectAnalyzer');
    const llmAgent = resolveDependency<LLMAgent>(container, 'LLMAgent');
    const logger = resolveDependency<ILogger>(container, 'ILogger');
    return new TemplateProcessor(templateManager, projectAnalyzer, llmAgent, logger);
  });

  container.registerFactory<ILLMConfigService>('ILLMConfigService', () => {
    const fileOps = resolveDependency<IFileOperations>(container, 'IFileOperations');
    const logger = resolveDependency<ILogger>(container, 'ILogger');
    return new LLMConfigService(fileOps, logger, inquirer);
  });

  // Remove old factory registration for ProjectConfigService
  container.registerFactory<IProjectConfigService>('IProjectConfigService', () => {
    const fileOps = resolveDependency<IFileOperations>(container, 'IFileOperations');
    return new ProjectConfigService(fileOps);
  });

  // Register MemoryBank specific services
  container.registerFactory<IMemoryBankValidator>('IMemoryBankValidator', () => {
    const fileOps = resolveDependency<IFileOperations>(container, 'IFileOperations');
    const logger = resolveDependency<ILogger>(container, 'ILogger');
    return new MemoryBankValidator(fileOps, logger);
  });

  // Register ProjectContextService
  container.registerFactory<IProjectContextService>('IProjectContextService', () => {
    const fileOps = resolveDependency<IFileOperations>(container, 'IFileOperations');
    const projectConfigService = resolveDependency<IProjectConfigService>(
      container,
      'IProjectConfigService'
    );
    const logger = resolveDependency<ILogger>(container, 'ILogger');
    return new ProjectContextService(fileOps, projectConfigService, logger);
  });

  // Register PromptBuilder
  container.registerFactory<IPromptBuilder>('IPromptBuilder', () => {
    const logger = resolveDependency<ILogger>(container, 'ILogger');
    return new PromptBuilder(logger);
  });

  container.registerFactory<IMemoryBankFileManager>('IMemoryBankFileManager', () => {
    const fileOps = resolveDependency<IFileOperations>(container, 'IFileOperations');
    const logger = resolveDependency<ILogger>(container, 'ILogger');
    return new MemoryBankFileManager(fileOps, logger);
  });

  container.registerFactory<IMemoryBankTemplateManager>('IMemoryBankTemplateManager', () => {
    const fileOps = resolveDependency<IFileOperations>(container, 'IFileOperations');
    const logger = resolveDependency<ILogger>(container, 'ILogger');
    return new MemoryBankTemplateManager(fileOps, logger);
  });

  container.registerFactory<IContentProcessor>('IContentProcessor', () => {
    return new ContentProcessor();
  });

  // Register MemoryBankGenerator as an IGenerator implementation

  container.registerFactory<MemoryBankGenerator>('MemoryBankGenerator', () => {
    const validator = resolveDependency<IMemoryBankValidator>(container, 'IMemoryBankValidator');
    const fileManager = resolveDependency<IMemoryBankFileManager>(
      container,
      'IMemoryBankFileManager'
    );
    const templateManager = resolveDependency<IMemoryBankTemplateManager>(
      container,
      'IMemoryBankTemplateManager'
    );
    const contentProcessor = resolveDependency<IContentProcessor>(container, 'IContentProcessor');
    const logger = resolveDependency<ILogger>(container, 'ILogger');
    const projectConfigService = resolveDependency<IProjectConfigService>(
      container,
      'IProjectConfigService'
    );
    const projectContextService = resolveDependency<IProjectContextService>(
      container,
      'IProjectContextService'
    );
    const promptBuilder = resolveDependency<IPromptBuilder>(container, 'IPromptBuilder');
    const llmAgent = resolveDependency<LLMAgent>(container, 'LLMAgent');

    return new MemoryBankGenerator(
      container,
      validator,
      fileManager,
      templateManager,
      contentProcessor,
      logger,
      projectConfigService,
      projectContextService,
      promptBuilder,
      llmAgent
    );
  });

  // Register RulesFileManager (NEW)
  container.registerFactory<IRulesFileManager>('IRulesFileManager', () => {
    const fileOps = resolveDependency<IFileOperations>(container, 'IFileOperations');
    const logger = resolveDependency<ILogger>(container, 'ILogger');
    return new RulesFileManager(fileOps, logger);
  });

  // Register the refactored RulesGenerator (from src/generators/rules-generator.ts)

  // Ensure the generic type matches BaseGenerator<RulesConfig>
  container.registerFactory<IGenerator<RulesConfig>>('IGenerator.Rules', () => {
    // Resolve dependencies for the actual RulesGenerator constructor
    const serviceContainer = container; // The container instance itself
    const logger = resolveDependency<ILogger>(container, 'ILogger');
    // Resolve dependencies for the *updated* RulesGenerator constructor:
    const fileOps = resolveDependency<IFileOperations>(container, 'IFileOperations');
    const projectAnalyzer = resolveDependency<IProjectAnalyzer>(container, 'IProjectAnalyzer');
    const llmAgent = resolveDependency<LLMAgent>(container, 'LLMAgent');
    // Resolve the new dependency
    const contentProcessor = resolveDependency<IRulesContentProcessor>(
      container,
      'IRulesContentProcessor'
    );

    // Instantiate using the correct constructor signature (now 6 arguments)
    return new RulesGenerator(
      serviceContainer,
      logger,
      fileOps,
      projectAnalyzer,
      llmAgent,
      contentProcessor
    );
  });

  // Register Rules specific services (NEW)
  // These might be unused now if TemplateProcessor handles their logic.
  // Review if IRulesPromptBuilder and IRulesContentProcessor are still needed.
  container.registerFactory<IRulesPromptBuilder>('IRulesPromptBuilder', () => {
    // Resolve dependencies if RulesPromptBuilder needs any (currently none in stub)
    // const logger = resolveDependency<ILogger>(container, "ILogger");
    return new RulesPromptBuilder();
  });

  container.registerFactory<IRulesContentProcessor>('IRulesContentProcessor', () => {
    // Resolve dependencies if RulesContentProcessor needs any (currently none in stub)
    // const logger = resolveDependency<ILogger>(container, "ILogger");
    return new RulesContentProcessor();
  });

  // Register SystemPromptsGenerator as an IGenerator implementation
  container.registerFactory<IGenerator<string>>('IGenerator.SystemPrompts', () => {
    const templateManager = resolveDependency<ITemplateManager>(container, 'ITemplateManager');
    const fileOperations = resolveDependency<IFileOperations>(container, 'IFileOperations');
    const logger = resolveDependency<ILogger>(container, 'ILogger');
    const projectConfigService = resolveDependency<IProjectConfigService>(
      container,
      'IProjectConfigService'
    );
    const serviceContainer = container; // The container instance is already available
    return new SystemPromptsGenerator(
      templateManager,
      fileOperations,
      logger,
      projectConfigService,
      serviceContainer
    );
  });

  // Register RoomodesGenerator as an IGenerator implementation
  container.registerFactory<IGenerator<string>>('IGenerator.Roomodes', () => {
    const serviceContainer = container; // The container instance is already available
    const fileOperations = resolveDependency<IFileOperations>(container, 'IFileOperations');
    const logger = resolveDependency<ILogger>(container, 'ILogger');
    const projectConfigService = resolveDependency<IProjectConfigService>(
      container,
      'IProjectConfigService'
    );

    return new RoomodesGenerator(serviceContainer, fileOperations, logger, projectConfigService);
  });

  // Register VSCodeCopilotRulesGenerator as an IGenerator implementation
  container.registerFactory<IGenerator<string>>('IGenerator.VSCodeCopilotRules', () => {
    const serviceContainer = container; // The container instance is already available
    const fileOperations = resolveDependency<IFileOperations>(container, 'IFileOperations');
    const logger = resolveDependency<ILogger>(container, 'ILogger');
    const projectConfigService = resolveDependency<IProjectConfigService>(
      container,
      'IProjectConfigService'
    );
    return new VSCodeCopilotRulesGenerator(
      serviceContainer,
      fileOperations,
      logger,
      projectConfigService
    );
  });

  container.registerFactory<IGeneratorOrchestrator>('IGeneratorOrchestrator', () => {
    const container = Container.getInstance();

    // Define generator registration tokens
    const generatorTokens = [
      'IGenerator.Rules',
      'IGenerator.SystemPrompts',
      'IGenerator.Roomodes',
      'IGenerator.VSCodeCopilotRules',
    ];

    // Resolve all registered generators with error handling
    const generators: IGenerator<any>[] = []; // Use 'any' or a common base type/interface if possible
    for (const token of generatorTokens) {
      try {
        // Resolve with 'any' temporarily if generic types differ significantly
        const generator = resolveDependency<IGenerator<any>>(container, token);
        generators.push(generator);
      } catch (error) {
        // Log warning but continue - allows partial generator availability
        const logger = resolveDependency<ILogger>(container, 'ILogger');
        logger.warn(
          `Failed to resolve generator ${token}: ${error instanceof Error ? error.message : String(error)}`
        );
      }
    }

    const projectConfigService = resolveDependency<IProjectConfigService>(
      container,
      'IProjectConfigService'
    );
    const logger = resolveDependency<ILogger>(container, 'ILogger');
    return new GeneratorOrchestrator(generators, projectConfigService, logger);
  });
  container.registerSingleton<IProjectManager>('IProjectManager', ProjectManagerStub);

  container.registerFactory<ICliInterface>('ICliInterface', () => {
    const inquirerInstance = resolveDependency<ReturnType<typeof createPromptModule>>(
      container,
      'Inquirer'
    );
    return new CliInterface(inquirerInstance);
  });
  container.registerFactory<ApplicationContainer>('ApplicationContainer', () => {
    const container = Container.getInstance();
    const generatorOrchestrator = resolveDependency<IGeneratorOrchestrator>(
      container,
      'IGeneratorOrchestrator'
    );
    const projectManager = resolveDependency<IProjectManager>(container, 'IProjectManager');
    const cliInterface = resolveDependency<ICliInterface>(container, 'ICliInterface');
    const logger = resolveDependency<ILogger>(container, 'ILogger');
    return new ApplicationContainer(generatorOrchestrator, projectManager, cliInterface, logger);
  });

  // Register MemoryBankCommandHandler factory
  const memoryBankHandlerFactory: Factory<MemoryBankCommandHandler> = () => {
    try {
      const generator = resolveDependency<MemoryBankGenerator>(container, 'MemoryBankGenerator');
      const fileOps = resolveDependency<IFileOperations>(container, 'IFileOperations');
      const logger = resolveDependency<ILogger>(container, 'ILogger');
      const projectContextService = resolveDependency<IProjectContextService>(
        container,
        'IProjectContextService'
      );

      return new MemoryBankCommandHandler(generator, fileOps, logger, projectContextService);
    } catch (error) {
      // Log the error during factory execution
      const logger = resolveDependency<ILogger>(container, 'ILogger');
      logger.error('Error creating MemoryBankCommandHandler instance', error as Error);
      throw error; // Re-throw to indicate factory failure
    }
  };

  // Register the factory with the container
  const registrationResult = container.registerFactory(
    'MemoryBankCommandHandler',
    memoryBankHandlerFactory
  );

  if (registrationResult.isErr()) {
    // Log the registration error
    const logger = resolveDependency<ILogger>(container, 'ILogger');
    logger.error(
      `Failed to register MemoryBankCommandHandler: ${registrationResult.error?.message}`,
      registrationResult.error
    );
    throw new Error(
      `Failed to register MemoryBankCommandHandler: ${registrationResult.error?.message}`
    );
  }
=======
  // Call registration functions from each module
  registerCoreModule(container);
  registerLlmModule(container);
  registerRulesModule(container);
  registerMemoryBankModule(container);
  registerAppModule(container);

  // Optional: Add any remaining top-level or cross-cutting registrations here if needed
  // For example, if there were registrations not fitting into specific modules.
>>>>>>> 951d2d34
}

/**
 * Helper function to resolve dependencies from the container with error handling.
 * This remains here as it might be used by the modules or future registrations.
 * Consider moving it to a more general utility location if appropriate.
 */
export function resolveDependency<T>(container: Container, token: string): T {
  const result = container.resolve<T>(token);
  if (result.isErr()) {
    const err = result.error;
    // Log the error or handle it appropriately before throwing
    console.error(`DI Resolution Error for token '${token}':`, err); // Basic logging
    if (err instanceof Error) {
      throw err; // Re-throw the original error if it's an Error instance
    } else {
      // Wrap non-Error types in a new Error for consistent stack traces
      throw new Error(`DI Resolution Failed for token '${token}': ${String(err)}`);
    }
  }
  const value = result.value;
  if (value === undefined || value === null) {
    // Check for undefined or null specifically
    // Include container state or token info for better debugging context if possible
    // Note: Container class might need a method like `hasToken(token)` or `getRegisteredTokens()` for better diagnostics.
    throw new Error(`Dependency '${token}' resolved to null or undefined. Check registration.`);
  }
  return value;
}<|MERGE_RESOLUTION|>--- conflicted
+++ resolved
@@ -1,85 +1,3 @@
-<<<<<<< HEAD
-import { FileOperations } from '../file-operations/file-operations';
-import { IFileOperations } from '../file-operations/interfaces';
-import { ILogger, LoggerService } from '../services/logger-service';
-import { ITemplateManager } from '../template-manager/interfaces';
-import { TemplateManager } from '../template-manager/template-manager';
-import { Container } from './container';
-
-import { ProjectConfigService } from '../config/project-config.service';
-import { ILLMProvider, LLMProviderFactory } from '../llm/interfaces';
-import { LLMAgent } from '../llm/llm-agent';
-import {
-  AnthropicLLMProvider,
-  GoogleGenAILLMProvider,
-  OpenAILLMProvider,
-} from '../llm/llm-provider';
-import { LLMProviderRegistry } from '../llm/provider-registry';
-
-import { ChatAnthropic } from '@langchain/anthropic';
-import { ChatGoogleGenerativeAI } from '@langchain/google-genai';
-import { ChatOpenAI } from '@langchain/openai';
-
-import inquirer, { createPromptModule } from 'inquirer';
-import { ILLMConfigService, IProjectConfigService } from '../config/interfaces';
-import { LLMConfigService } from '../config/llm-config.service';
-
-// Register ApplicationContainer and its dependencies (placeholders for now)
-import { ApplicationContainer } from '../application/application-container';
-import { ICliInterface, IGeneratorOrchestrator, IProjectManager } from '../application/interfaces';
-import { Injectable } from './decorators'; // Import Injectable
-
-@Injectable() // Add Injectable decorator
-class ProjectManagerStub implements IProjectManager {
-  async loadProjectConfig(): Promise<void> {}
-  async saveProjectConfig(): Promise<void> {}
-}
-
-import { GeneratorOrchestrator } from '../application/generator-orchestrator';
-import { CliInterface } from '../cli/cli-interface';
-import { IGenerator } from '../generators/base-generator';
-
-import { RoomodesGenerator } from '../../generators/roomodes-generator';
-import { RulesContentProcessor } from '../../generators/rules/rules-content-processor';
-import { RulesPromptBuilder } from '../../generators/rules/rules-prompt-builder';
-import { RulesFileManager } from '../../generators/rules/rules-file-manager'; // Import RulesFileManager implementation
-import { SystemPromptsGenerator } from '../../generators/system-prompts-generator';
-import { VSCodeCopilotRulesGenerator } from '../../generators/vscode-copilot-rules-generator';
-// Corrected import path for interfaces moved from rules-generator.ts
-import { LLMConfig } from '../../../types/shared';
-import { MemoryBankCommandHandler } from '../../commands/memory-bank-command-handler';
-import {
-  IRulesContentProcessor,
-  IRulesFileManager,
-  IRulesPromptBuilder, // Import IRulesFileManager interface
-  RulesConfig,
-} from '../../generators/rules/interfaces'; // Corrected import path
-import { ContentProcessor } from '../../memory-bank/content-processor';
-import {
-  IContentProcessor,
-  IMemoryBankFileManager,
-  IMemoryBankTemplateManager,
-  IMemoryBankValidator,
-  IProjectContextService,
-  IPromptBuilder,
-} from '../../memory-bank/interfaces'; // Import MemoryBank dependencies
-import { MemoryBankFileManager } from '../../memory-bank/memory-bank-file-manager';
-import { MemoryBankGenerator } from '../../memory-bank/memory-bank-generator';
-import { MemoryBankTemplateManager } from '../../memory-bank/memory-bank-template-manager';
-import { MemoryBankValidator } from '../../memory-bank/memory-bank-validator';
-import { ProjectContextService } from '../../memory-bank/project-context-service';
-import { PromptBuilder } from '../../memory-bank/prompt-builder';
-import { IRulesTemplateManager } from '../../types/rules-template-types';
-import { ProjectAnalyzer } from '../analysis/project-analyzer';
-import { IProjectAnalyzer } from '../analysis/types';
-import { ResponseParser } from '../analysis/response-parser';
-import { Result } from '../result/result';
-import { RulesTemplateManager } from '../templating/rules-template-manager';
-import { TemplateProcessor } from '../templating/template-processor';
-import { Factory } from './types';
-import { ProgressIndicator } from '../ui/progress-indicator';
-import { RulesGenerator } from '../../generators/rules/rules-generator';
-=======
 import { Container } from './container';
 
 // Import module registration functions
@@ -88,7 +6,6 @@
 import { registerRulesModule } from './modules/rules-module';
 import { registerMemoryBankModule } from './modules/memory-bank-module';
 import { registerAppModule } from './modules/app-module';
->>>>>>> 951d2d34
 
 /**
  *  @description Registers services with the DI container by calling modular registration functions.
@@ -98,491 +15,6 @@
 export function registerServices(): void {
   const container = Container.getInstance();
 
-<<<<<<< HEAD
-  container.registerSingleton<ILogger>('ILogger', LoggerService);
-  container.registerFactory('Inquirer', () => createPromptModule());
-
-  // Register IFileOperations using factory to avoid 'as any' cast and improve typing
-  container.registerFactory<IFileOperations>('IFileOperations', () => {
-    const logger = resolveDependency<ILogger>(container, 'ILogger');
-    return new FileOperations(logger);
-  });
-
-  // Register UI components
-  container.registerFactory<ProgressIndicator>('ProgressIndicator', () => {
-    return new ProgressIndicator();
-  });
-
-  // Register ResponseParser
-  container.registerFactory<ResponseParser>('ResponseParser', () => {
-    const logger = resolveDependency<ILogger>(container, 'ILogger');
-    return new ResponseParser(logger);
-  });
-
-  // Register ProjectAnalyzer using a factory
-  container.registerFactory<IProjectAnalyzer>('IProjectAnalyzer', () => {
-    const fileOps = resolveDependency<IFileOperations>(container, 'IFileOperations');
-    const logger = resolveDependency<ILogger>(container, 'ILogger');
-    const llmAgent = resolveDependency<LLMAgent>(container, 'LLMAgent');
-    const responseParser = resolveDependency<ResponseParser>(container, 'ResponseParser');
-
-    const progressIndicator = resolveDependency<ProgressIndicator>(container, 'ProgressIndicator');
-    return new ProjectAnalyzer(fileOps, logger, llmAgent, responseParser, progressIndicator);
-  });
-
-  // Register ITemplateManager using factory, configuring it to not use a default extension
-  container.registerFactory<ITemplateManager>('ITemplateManager', () => {
-    const fileOps = resolveDependency<IFileOperations>(container, 'IFileOperations');
-    const logger = resolveDependency<ILogger>(container, 'ILogger');
-    // Pass config to constructor to override default .tpl extension
-    return new TemplateManager(fileOps, logger, { templateExt: '' });
-  });
-
-  // Register client factory functions for each provider
-  container.registerFactory<(config: LLMConfig) => ChatOpenAI>('OpenAIClientFactory', () => {
-    return (config: LLMConfig) =>
-      new ChatOpenAI({
-        modelName: config.model,
-        temperature: config.temperature,
-        openAIApiKey: config.apiKey,
-      });
-  });
-
-  container.registerFactory<(config: LLMConfig) => ChatGoogleGenerativeAI>(
-    'GoogleGenAIClientFactory',
-    () => {
-      return (config: LLMConfig) =>
-        new ChatGoogleGenerativeAI({
-          model: config.model,
-          temperature: config.temperature,
-          apiKey: config.apiKey,
-        });
-    }
-  );
-
-  container.registerFactory<(config: LLMConfig) => ChatAnthropic>('AnthropicClientFactory', () => {
-    return (config: LLMConfig) =>
-      new ChatAnthropic({
-        modelName: config.model,
-        anthropicApiKey: config.apiKey,
-      });
-  });
-
-  // Register factories for LLM providers that instantiate with config and client factory
-  // Register provider factories that return Results
-  container.registerFactory<LLMProviderFactory>('ILLMProvider.OpenAI.Factory', () => {
-    try {
-      const clientFactory = resolveDependency<(config: LLMConfig) => ChatOpenAI>(
-        container,
-        'OpenAIClientFactory'
-      );
-      const logger = resolveDependency<ILogger>(container, 'ILogger');
-
-      return function factory(config: LLMConfig): Result<ILLMProvider, Error> {
-        try {
-          const client = clientFactory(config);
-          return Result.ok(new OpenAILLMProvider(config, () => client));
-        } catch (error) {
-          logger.error(
-            `Error creating OpenAI provider: ${error instanceof Error ? error.message : String(error)}`,
-            error as Error
-          );
-          return Result.err(error instanceof Error ? error : new Error(String(error)));
-        }
-      };
-    } catch (error) {
-      const logger = resolveDependency<ILogger>(container, 'ILogger');
-      logger.error(
-        `Failed to resolve dependencies for OpenAI provider factory: ${error instanceof Error ? error.message : String(error)}`,
-        error as Error
-      );
-      return () => Result.err(error instanceof Error ? error : new Error(String(error)));
-    }
-  });
-
-  container.registerFactory<LLMProviderFactory>('ILLMProvider.GoogleGenAI.Factory', () => {
-    try {
-      const clientFactory = resolveDependency<(config: LLMConfig) => ChatGoogleGenerativeAI>(
-        container,
-        'GoogleGenAIClientFactory'
-      );
-      const logger = resolveDependency<ILogger>(container, 'ILogger');
-
-      return function factory(config: LLMConfig): Result<ILLMProvider, Error> {
-        try {
-          const client = clientFactory(config);
-          return Result.ok(new GoogleGenAILLMProvider(config, () => client));
-        } catch (error) {
-          logger.error(
-            `Error creating Google GenAI provider: ${error instanceof Error ? error.message : String(error)}`,
-            error as Error
-          );
-          return Result.err(error instanceof Error ? error : new Error(String(error)));
-        }
-      };
-    } catch (error) {
-      const logger = resolveDependency<ILogger>(container, 'ILogger');
-      logger.error(
-        `Failed to resolve dependencies for GoogleGenAI provider factory: ${error instanceof Error ? error.message : String(error)}`,
-        error as Error
-      );
-      return () => Result.err(error instanceof Error ? error : new Error(String(error)));
-    }
-  });
-
-  container.registerFactory<LLMProviderFactory>('ILLMProvider.Anthropic.Factory', () => {
-    try {
-      const clientFactory = resolveDependency<(config: LLMConfig) => ChatAnthropic>(
-        container,
-        'AnthropicClientFactory'
-      );
-      const logger = resolveDependency<ILogger>(container, 'ILogger');
-
-      return function factory(config: LLMConfig): Result<ILLMProvider, Error> {
-        try {
-          const client = clientFactory(config);
-          return Result.ok(new AnthropicLLMProvider(config, () => client));
-        } catch (error) {
-          logger.error(
-            `Error creating Anthropic provider: ${error instanceof Error ? error.message : String(error)}`,
-            error as Error
-          );
-          return Result.err(error instanceof Error ? error : new Error(String(error)));
-        }
-      };
-    } catch (error) {
-      const logger = resolveDependency<ILogger>(container, 'ILogger');
-      logger.error(
-        `Failed to resolve dependencies for Anthropic provider factory: ${error instanceof Error ? error.message : String(error)}`,
-        error as Error
-      );
-      return () => Result.err(error instanceof Error ? error : new Error(String(error)));
-    }
-  });
-
-  container.registerFactory<LLMProviderRegistry>('LLMProviderRegistry', () => {
-    const configService = resolveDependency<ILLMConfigService>(container, 'ILLMConfigService');
-    const providerFactories = {
-      openai: resolveDependency<LLMProviderFactory>(container, 'ILLMProvider.OpenAI.Factory'),
-      'google-genai': resolveDependency<LLMProviderFactory>(
-        container,
-        'ILLMProvider.GoogleGenAI.Factory'
-      ),
-      anthropic: resolveDependency<LLMProviderFactory>(container, 'ILLMProvider.Anthropic.Factory'),
-    };
-
-    return new LLMProviderRegistry(configService, providerFactories);
-  });
-
-  container.registerFactory<LLMAgent>('LLMAgent', () => {
-    const registry = resolveDependency<LLMProviderRegistry>(container, 'LLMProviderRegistry');
-    const fileOps = resolveDependency<IFileOperations>(container, 'IFileOperations');
-    const logger = resolveDependency<ILogger>(container, 'ILogger');
-    return new LLMAgent(registry, fileOps, logger);
-  });
-
-  // Register Rules Template System services
-  container.registerFactory<IRulesTemplateManager>('IRulesTemplateManager', () => {
-    const fileOps = resolveDependency<IFileOperations>(container, 'IFileOperations');
-    const logger = resolveDependency<ILogger>(container, 'ILogger');
-    const llmAgent = resolveDependency<LLMAgent>(container, 'LLMAgent');
-    return new RulesTemplateManager(fileOps, logger, llmAgent);
-  });
-
-  container.registerFactory<TemplateProcessor>('TemplateProcessor', () => {
-    const templateManager = resolveDependency<IRulesTemplateManager>(
-      container,
-      'IRulesTemplateManager'
-    );
-    const projectAnalyzer = resolveDependency<IProjectAnalyzer>(container, 'IProjectAnalyzer');
-    const llmAgent = resolveDependency<LLMAgent>(container, 'LLMAgent');
-    const logger = resolveDependency<ILogger>(container, 'ILogger');
-    return new TemplateProcessor(templateManager, projectAnalyzer, llmAgent, logger);
-  });
-
-  container.registerFactory<ILLMConfigService>('ILLMConfigService', () => {
-    const fileOps = resolveDependency<IFileOperations>(container, 'IFileOperations');
-    const logger = resolveDependency<ILogger>(container, 'ILogger');
-    return new LLMConfigService(fileOps, logger, inquirer);
-  });
-
-  // Remove old factory registration for ProjectConfigService
-  container.registerFactory<IProjectConfigService>('IProjectConfigService', () => {
-    const fileOps = resolveDependency<IFileOperations>(container, 'IFileOperations');
-    return new ProjectConfigService(fileOps);
-  });
-
-  // Register MemoryBank specific services
-  container.registerFactory<IMemoryBankValidator>('IMemoryBankValidator', () => {
-    const fileOps = resolveDependency<IFileOperations>(container, 'IFileOperations');
-    const logger = resolveDependency<ILogger>(container, 'ILogger');
-    return new MemoryBankValidator(fileOps, logger);
-  });
-
-  // Register ProjectContextService
-  container.registerFactory<IProjectContextService>('IProjectContextService', () => {
-    const fileOps = resolveDependency<IFileOperations>(container, 'IFileOperations');
-    const projectConfigService = resolveDependency<IProjectConfigService>(
-      container,
-      'IProjectConfigService'
-    );
-    const logger = resolveDependency<ILogger>(container, 'ILogger');
-    return new ProjectContextService(fileOps, projectConfigService, logger);
-  });
-
-  // Register PromptBuilder
-  container.registerFactory<IPromptBuilder>('IPromptBuilder', () => {
-    const logger = resolveDependency<ILogger>(container, 'ILogger');
-    return new PromptBuilder(logger);
-  });
-
-  container.registerFactory<IMemoryBankFileManager>('IMemoryBankFileManager', () => {
-    const fileOps = resolveDependency<IFileOperations>(container, 'IFileOperations');
-    const logger = resolveDependency<ILogger>(container, 'ILogger');
-    return new MemoryBankFileManager(fileOps, logger);
-  });
-
-  container.registerFactory<IMemoryBankTemplateManager>('IMemoryBankTemplateManager', () => {
-    const fileOps = resolveDependency<IFileOperations>(container, 'IFileOperations');
-    const logger = resolveDependency<ILogger>(container, 'ILogger');
-    return new MemoryBankTemplateManager(fileOps, logger);
-  });
-
-  container.registerFactory<IContentProcessor>('IContentProcessor', () => {
-    return new ContentProcessor();
-  });
-
-  // Register MemoryBankGenerator as an IGenerator implementation
-
-  container.registerFactory<MemoryBankGenerator>('MemoryBankGenerator', () => {
-    const validator = resolveDependency<IMemoryBankValidator>(container, 'IMemoryBankValidator');
-    const fileManager = resolveDependency<IMemoryBankFileManager>(
-      container,
-      'IMemoryBankFileManager'
-    );
-    const templateManager = resolveDependency<IMemoryBankTemplateManager>(
-      container,
-      'IMemoryBankTemplateManager'
-    );
-    const contentProcessor = resolveDependency<IContentProcessor>(container, 'IContentProcessor');
-    const logger = resolveDependency<ILogger>(container, 'ILogger');
-    const projectConfigService = resolveDependency<IProjectConfigService>(
-      container,
-      'IProjectConfigService'
-    );
-    const projectContextService = resolveDependency<IProjectContextService>(
-      container,
-      'IProjectContextService'
-    );
-    const promptBuilder = resolveDependency<IPromptBuilder>(container, 'IPromptBuilder');
-    const llmAgent = resolveDependency<LLMAgent>(container, 'LLMAgent');
-
-    return new MemoryBankGenerator(
-      container,
-      validator,
-      fileManager,
-      templateManager,
-      contentProcessor,
-      logger,
-      projectConfigService,
-      projectContextService,
-      promptBuilder,
-      llmAgent
-    );
-  });
-
-  // Register RulesFileManager (NEW)
-  container.registerFactory<IRulesFileManager>('IRulesFileManager', () => {
-    const fileOps = resolveDependency<IFileOperations>(container, 'IFileOperations');
-    const logger = resolveDependency<ILogger>(container, 'ILogger');
-    return new RulesFileManager(fileOps, logger);
-  });
-
-  // Register the refactored RulesGenerator (from src/generators/rules-generator.ts)
-
-  // Ensure the generic type matches BaseGenerator<RulesConfig>
-  container.registerFactory<IGenerator<RulesConfig>>('IGenerator.Rules', () => {
-    // Resolve dependencies for the actual RulesGenerator constructor
-    const serviceContainer = container; // The container instance itself
-    const logger = resolveDependency<ILogger>(container, 'ILogger');
-    // Resolve dependencies for the *updated* RulesGenerator constructor:
-    const fileOps = resolveDependency<IFileOperations>(container, 'IFileOperations');
-    const projectAnalyzer = resolveDependency<IProjectAnalyzer>(container, 'IProjectAnalyzer');
-    const llmAgent = resolveDependency<LLMAgent>(container, 'LLMAgent');
-    // Resolve the new dependency
-    const contentProcessor = resolveDependency<IRulesContentProcessor>(
-      container,
-      'IRulesContentProcessor'
-    );
-
-    // Instantiate using the correct constructor signature (now 6 arguments)
-    return new RulesGenerator(
-      serviceContainer,
-      logger,
-      fileOps,
-      projectAnalyzer,
-      llmAgent,
-      contentProcessor
-    );
-  });
-
-  // Register Rules specific services (NEW)
-  // These might be unused now if TemplateProcessor handles their logic.
-  // Review if IRulesPromptBuilder and IRulesContentProcessor are still needed.
-  container.registerFactory<IRulesPromptBuilder>('IRulesPromptBuilder', () => {
-    // Resolve dependencies if RulesPromptBuilder needs any (currently none in stub)
-    // const logger = resolveDependency<ILogger>(container, "ILogger");
-    return new RulesPromptBuilder();
-  });
-
-  container.registerFactory<IRulesContentProcessor>('IRulesContentProcessor', () => {
-    // Resolve dependencies if RulesContentProcessor needs any (currently none in stub)
-    // const logger = resolveDependency<ILogger>(container, "ILogger");
-    return new RulesContentProcessor();
-  });
-
-  // Register SystemPromptsGenerator as an IGenerator implementation
-  container.registerFactory<IGenerator<string>>('IGenerator.SystemPrompts', () => {
-    const templateManager = resolveDependency<ITemplateManager>(container, 'ITemplateManager');
-    const fileOperations = resolveDependency<IFileOperations>(container, 'IFileOperations');
-    const logger = resolveDependency<ILogger>(container, 'ILogger');
-    const projectConfigService = resolveDependency<IProjectConfigService>(
-      container,
-      'IProjectConfigService'
-    );
-    const serviceContainer = container; // The container instance is already available
-    return new SystemPromptsGenerator(
-      templateManager,
-      fileOperations,
-      logger,
-      projectConfigService,
-      serviceContainer
-    );
-  });
-
-  // Register RoomodesGenerator as an IGenerator implementation
-  container.registerFactory<IGenerator<string>>('IGenerator.Roomodes', () => {
-    const serviceContainer = container; // The container instance is already available
-    const fileOperations = resolveDependency<IFileOperations>(container, 'IFileOperations');
-    const logger = resolveDependency<ILogger>(container, 'ILogger');
-    const projectConfigService = resolveDependency<IProjectConfigService>(
-      container,
-      'IProjectConfigService'
-    );
-
-    return new RoomodesGenerator(serviceContainer, fileOperations, logger, projectConfigService);
-  });
-
-  // Register VSCodeCopilotRulesGenerator as an IGenerator implementation
-  container.registerFactory<IGenerator<string>>('IGenerator.VSCodeCopilotRules', () => {
-    const serviceContainer = container; // The container instance is already available
-    const fileOperations = resolveDependency<IFileOperations>(container, 'IFileOperations');
-    const logger = resolveDependency<ILogger>(container, 'ILogger');
-    const projectConfigService = resolveDependency<IProjectConfigService>(
-      container,
-      'IProjectConfigService'
-    );
-    return new VSCodeCopilotRulesGenerator(
-      serviceContainer,
-      fileOperations,
-      logger,
-      projectConfigService
-    );
-  });
-
-  container.registerFactory<IGeneratorOrchestrator>('IGeneratorOrchestrator', () => {
-    const container = Container.getInstance();
-
-    // Define generator registration tokens
-    const generatorTokens = [
-      'IGenerator.Rules',
-      'IGenerator.SystemPrompts',
-      'IGenerator.Roomodes',
-      'IGenerator.VSCodeCopilotRules',
-    ];
-
-    // Resolve all registered generators with error handling
-    const generators: IGenerator<any>[] = []; // Use 'any' or a common base type/interface if possible
-    for (const token of generatorTokens) {
-      try {
-        // Resolve with 'any' temporarily if generic types differ significantly
-        const generator = resolveDependency<IGenerator<any>>(container, token);
-        generators.push(generator);
-      } catch (error) {
-        // Log warning but continue - allows partial generator availability
-        const logger = resolveDependency<ILogger>(container, 'ILogger');
-        logger.warn(
-          `Failed to resolve generator ${token}: ${error instanceof Error ? error.message : String(error)}`
-        );
-      }
-    }
-
-    const projectConfigService = resolveDependency<IProjectConfigService>(
-      container,
-      'IProjectConfigService'
-    );
-    const logger = resolveDependency<ILogger>(container, 'ILogger');
-    return new GeneratorOrchestrator(generators, projectConfigService, logger);
-  });
-  container.registerSingleton<IProjectManager>('IProjectManager', ProjectManagerStub);
-
-  container.registerFactory<ICliInterface>('ICliInterface', () => {
-    const inquirerInstance = resolveDependency<ReturnType<typeof createPromptModule>>(
-      container,
-      'Inquirer'
-    );
-    return new CliInterface(inquirerInstance);
-  });
-  container.registerFactory<ApplicationContainer>('ApplicationContainer', () => {
-    const container = Container.getInstance();
-    const generatorOrchestrator = resolveDependency<IGeneratorOrchestrator>(
-      container,
-      'IGeneratorOrchestrator'
-    );
-    const projectManager = resolveDependency<IProjectManager>(container, 'IProjectManager');
-    const cliInterface = resolveDependency<ICliInterface>(container, 'ICliInterface');
-    const logger = resolveDependency<ILogger>(container, 'ILogger');
-    return new ApplicationContainer(generatorOrchestrator, projectManager, cliInterface, logger);
-  });
-
-  // Register MemoryBankCommandHandler factory
-  const memoryBankHandlerFactory: Factory<MemoryBankCommandHandler> = () => {
-    try {
-      const generator = resolveDependency<MemoryBankGenerator>(container, 'MemoryBankGenerator');
-      const fileOps = resolveDependency<IFileOperations>(container, 'IFileOperations');
-      const logger = resolveDependency<ILogger>(container, 'ILogger');
-      const projectContextService = resolveDependency<IProjectContextService>(
-        container,
-        'IProjectContextService'
-      );
-
-      return new MemoryBankCommandHandler(generator, fileOps, logger, projectContextService);
-    } catch (error) {
-      // Log the error during factory execution
-      const logger = resolveDependency<ILogger>(container, 'ILogger');
-      logger.error('Error creating MemoryBankCommandHandler instance', error as Error);
-      throw error; // Re-throw to indicate factory failure
-    }
-  };
-
-  // Register the factory with the container
-  const registrationResult = container.registerFactory(
-    'MemoryBankCommandHandler',
-    memoryBankHandlerFactory
-  );
-
-  if (registrationResult.isErr()) {
-    // Log the registration error
-    const logger = resolveDependency<ILogger>(container, 'ILogger');
-    logger.error(
-      `Failed to register MemoryBankCommandHandler: ${registrationResult.error?.message}`,
-      registrationResult.error
-    );
-    throw new Error(
-      `Failed to register MemoryBankCommandHandler: ${registrationResult.error?.message}`
-    );
-  }
-=======
   // Call registration functions from each module
   registerCoreModule(container);
   registerLlmModule(container);
@@ -592,7 +24,6 @@
 
   // Optional: Add any remaining top-level or cross-cutting registrations here if needed
   // For example, if there were registrations not fitting into specific modules.
->>>>>>> 951d2d34
 }
 
 /**
