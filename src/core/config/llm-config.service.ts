<<<<<<< HEAD
import { Inject, Injectable } from '../di/decorators';
import { IFileOperations } from '../file-operations/interfaces';
import { Result } from '../result/result';
import type { DistinctQuestion } from 'inquirer';
import { ILogger } from '../services/logger-service';
import { LLMConfig } from '../../../types/shared';
import { ILLMConfigService } from './interfaces';

=======
import type { DistinctQuestion } from 'inquirer';
import { LLMConfig } from '../../../types/shared';
import { Inject, Injectable } from '../di/decorators';
import { IFileOperations } from '../file-operations/interfaces';
import { Result } from '../result/result';
import { ILogger } from '../services/logger-service';
import { ILLMConfigService } from './interfaces';
>>>>>>> 951d2d34
/**
 * Service for managing LLM configuration.
 * Handles loading, saving, and interactive editing of LLM config from llm.config.json.
 */
@Injectable()
export class LLMConfigService implements ILLMConfigService {
  private readonly configPath = `${process.cwd()}/llm.config.json`;

  constructor(
    @Inject('IFileOperations') private readonly fileOps: IFileOperations,
    @Inject('ILogger') private readonly logger: ILogger,
<<<<<<< HEAD
    @Inject('Inquirer') private readonly inquirer: { prompt: (questions: any) => Promise<any> }
=======
    @Inject('Inquirer') private readonly inquirer: any
>>>>>>> 951d2d34
  ) {}

  /**
   * Loads the LLM configuration from file.
   * @returns Result wrapping LLMConfig or error
   */
  async loadConfig(): Promise<Result<LLMConfig, Error>> {
    try {
      const readResult = await this.fileOps.readFile(this.configPath);
      if (readResult.isErr()) {
        return Result.err(readResult.error!);
      }
      const rawContent = readResult.value!;
      const parsed = JSON.parse(rawContent) as LLMConfig;

      const validationError = this.validateConfig(parsed);
      if (validationError) {
        return Result.err(new Error(`Invalid LLM config: ${validationError}`));
      }

      return Result.ok(parsed);
    } catch (error) {
      this.logger.error(
        'Failed to load LLM config',
        error instanceof Error ? error : new Error(String(error))
      );
      return Result.err(error instanceof Error ? error : new Error('Failed to load LLM config'));
    }
  }

  /**
   * Validates the LLMConfig object.
   * @param config The config to validate
   * @returns string error message if invalid, or null if valid
   */
  public validateConfig(config: LLMConfig): string | null {
    if (!config.provider || typeof config.provider !== 'string' || config.provider.trim() === '') {
      return "Missing or invalid 'provider'";
    }
    if (!config.apiKey || typeof config.apiKey !== 'string' || config.apiKey.trim() === '') {
      return "Missing or invalid 'apiKey'";
    }
    if (!config.model || typeof config.model !== 'string' || config.model.trim() === '') {
      return "Missing or invalid 'model'";
    }
    return null;
  }

  /**
   * Saves the LLM configuration to file.
   * @param config LLMConfig to save
   * @returns Result indicating success or failure
   */
  async saveConfig(config: LLMConfig): Promise<Result<void, Error>> {
    try {
      const content = JSON.stringify(config, null, 2);
      const writeResult = await this.fileOps.writeFile(this.configPath, content);
      if (writeResult.isErr()) {
        return Result.err(writeResult.error!);
      }
      return Result.ok(undefined);
    } catch (error) {
      this.logger.error(
        'Failed to save LLM config',
        error instanceof Error ? error : new Error(String(error))
      );
      return Result.err(error instanceof Error ? error : new Error('Failed to save LLM config'));
    }
  }

  /**
   * Performs interactive editing of the LLM configuration.
   * @param config LLMConfig to edit
   * @returns Result indicating success or failure
   */
  async interactiveEditConfig(config: LLMConfig): Promise<Result<void, Error>> {
    try {
      // Clone config to avoid mutating original before save
      const editableConfig = { ...config };

      // Define questions for interactive editing
      const questions: DistinctQuestion[] = [
        {
          type: 'input',
          name: 'provider',
          message: 'LLM Provider:',
          default: editableConfig.provider,
          validate: (input: string) => input.trim().length > 0 || 'Provider cannot be empty',
        },
        {
          type: 'password',
          name: 'apiKey',
          message: 'API Key:',
          default: editableConfig.apiKey,
          mask: '*',
          validate: (input: string) => input.trim().length > 0 || 'API Key cannot be empty',
        },
        {
          type: 'input',
          name: 'model',
          message: 'Model:',
          default: editableConfig.model,
          validate: (input: string) => input.trim().length > 0 || 'Model cannot be empty',
        },
      ];

      // Prompt user for input
      const answers = await this.inquirer.prompt(questions);

      // Update editableConfig with answers
      editableConfig.provider = answers.provider;
      editableConfig.apiKey = answers.apiKey;
      editableConfig.model = answers.model;

      // Save updated config
      const saveResult = await this.saveConfig(editableConfig);
      if (saveResult.isErr()) {
        return Result.err(saveResult.error!);
      }

      return Result.ok(undefined);
    } catch (error) {
      this.logger.error(
        'Failed interactive edit of LLM config',
        error instanceof Error ? error : new Error(String(error))
      );
      return Result.err(
        error instanceof Error ? error : new Error('Failed interactive edit of LLM config')
      );
    }
  }
}<|MERGE_RESOLUTION|>--- conflicted
+++ resolved
@@ -1,13 +1,3 @@
-<<<<<<< HEAD
-import { Inject, Injectable } from '../di/decorators';
-import { IFileOperations } from '../file-operations/interfaces';
-import { Result } from '../result/result';
-import type { DistinctQuestion } from 'inquirer';
-import { ILogger } from '../services/logger-service';
-import { LLMConfig } from '../../../types/shared';
-import { ILLMConfigService } from './interfaces';
-
-=======
 import type { DistinctQuestion } from 'inquirer';
 import { LLMConfig } from '../../../types/shared';
 import { Inject, Injectable } from '../di/decorators';
@@ -15,7 +5,6 @@
 import { Result } from '../result/result';
 import { ILogger } from '../services/logger-service';
 import { ILLMConfigService } from './interfaces';
->>>>>>> 951d2d34
 /**
  * Service for managing LLM configuration.
  * Handles loading, saving, and interactive editing of LLM config from llm.config.json.
@@ -27,11 +16,7 @@
   constructor(
     @Inject('IFileOperations') private readonly fileOps: IFileOperations,
     @Inject('ILogger') private readonly logger: ILogger,
-<<<<<<< HEAD
-    @Inject('Inquirer') private readonly inquirer: { prompt: (questions: any) => Promise<any> }
-=======
     @Inject('Inquirer') private readonly inquirer: any
->>>>>>> 951d2d34
   ) {}
 
   /**
