--- conflicted
+++ resolved
@@ -41,8 +41,6 @@
 
 ## Running Tests
 
-<<<<<<< HEAD
-=======
 To ensure code quality and verify functionality, the project includes a suite of unit and integration tests managed with Jest.
 
 ### Running Tests Locally
@@ -80,7 +78,6 @@
     yarn install
     `
 
->>>>>>> 951d2d34
 3.  **Prepare Git Hooks:**
     ```bash
     npm run prepare
