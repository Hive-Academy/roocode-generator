# Developer Guide: roocode-generator

## 1. Introduction

Welcome, developer! This guide provides instructions for setting up the development environment, running the project, understanding the codebase, and contributing effectively to roocode-generator.

- **Purpose**: `roocode-generator` is a CLI tool designed to generate RooCode workflow configuration files tailored to any given tech stack.
- **Target Audience**: This guide is intended for developers who want to contribute to the `roocode-generator` project.
- **Prerequisites**: Please read the [Project Overview](ProjectOverview.md) and [Technical Architecture](TechnicalArchitecture.md) documents first.

## 2. Getting Started: Setup & Installation

### 2.1. Prerequisites

- **Node.js**: Requires Node.js version `>=16`.
- **Package Manager**: Uses `npm`. Ensure you have a recent version installed (e.g., npm 9.x or later).
- **Git**: Standard Git installation.
- **(Optional) Specific Tools**:
  - TypeScript Compiler (`tsc`)
  - Vite
  - Jest
  - ESLint
  - Prettier
  - Tree-sitter grammars (handled during dependency installation)

### 2.2. Cloning the Repository

git clone https://github.com/yourusername/roocode-generator.git # Assuming this is the repository URL
cd roocode-generator

### 2.3. Installing Dependencies

Use npm to install project dependencies:

```bash
npm install
```

This command will install both production and development dependencies, including tools like Husky for Git hooks and Tree-sitter grammars.

### 2.4. Environment Configuration

The project uses `dotenv` for environment variable management.

- Create a `.env` file in the root directory (`.`). (This file is typically ignored by Git).
- Add necessary API keys or configuration, particularly for LLM providers:

```dotenv
# Example:
# OPENAI_API_KEY=your_openai_key
# ANTHROPIC_API_KEY=your_anthropic_key
# GOOGLE_API_KEY=your_google_key
# OPENROUTER_API_KEY=your_openrouter_key

# Optional: Specify default LLM provider and model
# DEFAULT_LLM_PROVIDER=openai
# DEFAULT_LLM_MODEL=gpt-4o
```

Refer to the LLM configuration section in the Technical Architecture for more details on required variables for different providers.

### 2.5. Initial Build

The project is written in TypeScript and requires compilation.

```bash
npm run build
```

This command uses `vite build` to compile the TypeScript code into JavaScript, outputting to the `dist` directory.

### 2.6. Verifying Installation

You can verify the installation by running the help command or the test suite.

```bash
# Example: Run help command
node bin/roocode-generator.js --help

# Example: Run tests
npm test
```

## 3. Project Structure Overview

The project follows a modular structure, primarily organized within the `src` directory.

- `src/core`: Contains the core logic, including DI, file operations, error handling, LLM integration, project analysis, configuration management, and UI components.
- `src/generators`: Contains the implementations for different types of workflow generators (e.g., `roomodes-generator`, `system-prompts-generator`).
- `src/memory-bank`: Contains logic related to generating and managing the project's "memory bank" or contextual documentation.
- `src/types`: Contains TypeScript type definitions.
- `bin`: Contains the main executable script (`roocode-generator.js`).
- `dist`: Output directory for compiled JavaScript code.
- `tests`: Automated tests using Jest.
- `.`: Project root, containing configuration files like `package.json`, `tsconfig.json`, `vite.config.ts`, linting/formatting configs, etc.

Refer to the Technical Architecture document for a more detailed breakdown of modules and their interactions.

## 4. Development Workflow

### 4.1. Common Scripts

The `package.json` file defines several useful scripts for development tasks:

- `npm start`: Runs the compiled CLI tool directly using Node.
- `npm run build`: Compiles the TypeScript source code using Vite.
- `npm run type-check`: Runs the TypeScript compiler to check for type errors without emitting files.
- `npm test`: Runs the test suite using Jest.
- `npm test:watch`: Runs tests in watch mode.
- `npm test:coverage`: Runs tests and generates a coverage report.
- `npm run lint`: Runs ESLint to check for code style and potential errors.
- `npm run lint:fix`: Runs ESLint and automatically fixes issues where possible.
- `npm run format`: Checks code formatting using Prettier.
- `npm run format:write`: Formats code using Prettier.
- `npm run style`: Runs both formatting and linting with auto-fix.
- `npm prepare`: Sets up Husky Git hooks (runs automatically after `npm install`).
- `npm run dev`: Starts a development server/process (currently configured via Vite, though primarily a CLI tool).
- `npm run clean`: Removes the `dist` directory.

### 4.2. Branching Strategy

The project uses a feature branching strategy:

- Main branches: `main` (for releases) and `develop` (for ongoing development).
- Feature branches: Create branches prefixed with `feature/` (e.g., `feature/add-new-generator`) for new features, branched from `develop`.
- Bugfix branches: Create branches prefixed with `fix/` (e.g., `fix/cli-parsing-error`) for bug fixes, branched from `develop` (or `main` for hotfixes).

All development work should happen on feature or bugfix branches.

### 4.3. Making Changes

1.  Ensure you are on the `develop` branch and it's up to date (`git pull origin develop`).
2.  Create a new feature or fix branch: `git checkout -b feature/your-feature-name`.
3.  Implement your changes in the source files (`src/`).
4.  Ensure code compiles/builds by running `npm run build`.
5.  Write or update tests in the `tests/` directory to cover your changes.
6.  Run linters and formatters: `npm run style`.
7.  Ensure all tests pass: `npm test`.
8.  Commit changes using conventional commit messages (see Coding Standards).
9.  Push your branch: `git push origin feature/your-feature-name`.
10. Create a Pull Request (PR) targeting the `develop` branch.

### 4.4. Pull Request (PR) Process

- PRs should target the `develop` branch for new features and standard bug fixes. Hotfixes may target `main`.
- Provide a clear title and description of the changes.
- Link to any relevant issues or tasks.
- PRs require review and approval from at least one other contributor.
- All automated CI checks (linting, testing, build) must pass before merging.

### 4.5. Debugging

- Use `console.log` or the `LoggerService` (`src/core/services/logger-service.ts`) for basic logging. Note that the `ILogger` interface defines specific method signatures: `debug`, `info`, and `warn` typically accept a single string argument, while `error` accepts a message string and an optional `Error` instance. Adhere to these signatures for consistent logging.
- Utilize the Node.js debugger. You can often set breakpoints directly in your IDE (like VS Code) and run the main script (`bin/roocode-generator.js`) with debugging enabled. Check the `.vscode/launch.json` file if it exists for pre-configured launch profiles.

### 4.6. Effective Delegation Patterns

Based on successful task execution (e.g., TSK-021), effective delegation to Junior roles for specific code removal and modification tasks has proven beneficial. This involves:

- Clearly identifying isolated components or specific code sections suitable for delegation.
- Providing precise instructions and context for the required changes.
- Utilizing Junior roles for implementing well-defined components (like utility parsers) or performing targeted code cleanup based on review feedback.

This strategy contributes to task completion and improves overall code quality.

## 5. Coding Standards & Conventions

- **Language**: TypeScript and JavaScript.
- **Style Guide**: Enforced by ESLint and Prettier.
- **Linting**: ESLint (`eslint.config.mjs`). Run `npm run lint` or `npm run lint:fix`.
- **Formatting**: Prettier (`.prettierrc`, configured in `package.json`). Run `npm run format` or `npm run format:write`.
- **Naming Conventions**: Follow standard TypeScript/JavaScript conventions (camelCase for variables/functions, PascalCase for classes/types).
- **Commit Messages**: Follow Conventional Commits specification, enforced by Commitlint (`commitlint.config.js`) and Husky. Use prefixes like `feat:`, `fix:`, `docs:`, `chore:`, `test:`, `refactor:`, etc.
- **Team Agreement**: Adhere to the standards enforced by linters, formatters, and commitlint.

## 6. Testing

- **Framework**: Jest (`jest.config.js`).
- **Location**: Tests are located in the `tests/` directory. Test files typically follow the naming convention `*.test.ts`.
- **Running Tests**:
  - All tests: `npm test`
  - Watch mode: `npm test:watch`
  - Specific file: `npm test -- tests/path/to/your.test.ts`
- **Types of Tests**: Primarily focuses on Unit Tests and potentially some Integration Tests for core modules.
- **Writing Tests**: Write tests in the `tests/` directory using the Jest framework. Mock dependencies as needed using Jest's mocking capabilities (see `tests/__mocks__`).

## 7. Build & Deployment

- **Build Process**: The build process is handled by `npm run build`, which uses Vite and the TypeScript Compiler (`tsc`). The output is placed in the `dist/` directory.
- **Deployment**: As a CLI tool, `roocode-generator` is typically distributed via npm. Deployment involves publishing a new version to the npm registry using `npm publish`. The `package.json` `bin` field (`"roocode": "./bin/roocode-generator.js"`) makes the tool executable when installed globally or used via `npx`.

## 8. Key Libraries & Concepts

- **commander**: Used for building the command-line interface.
- **inquirer**: Used for interactive prompts in the CLI.
- **langchain**: Provides integration with various LLM providers (OpenAI, Anthropic, Google GenAI, OpenRouter).
- **zod**: Used for schema validation, particularly for LLM responses and configuration.
- **ora**: Provides elegant terminal spinners for indicating progress.
- **chalk**: Used for styling terminal output.
- **tree-sitter**: Used for parsing code into Abstract Syntax Trees (ASTs) for analysis.
- **jsonrepair**: Used for robust parsing and repairing of potentially malformed JSON from LLM responses.
- **dotenv**: Loads environment variables from a `.env` file.
- **Dependency Injection (DI)**: The project uses a custom DI container (`src/core/di`) to manage service dependencies and improve testability.
- **Result Type**: A custom `Result` type (`src/core/result`) is used throughout the codebase for explicit error handling, distinguishing between successful outcomes and failures.
- **Project Analysis & `ProjectContext`**: Modules in `src/core/analysis` are responsible for collecting project files, analyzing tech stack, parsing ASTs, and preparing context for LLMs.
  - The central data structure produced is `ProjectContext` (defined in `src/core/analysis/types.ts`). Following TSK-020, this structure has been significantly minimized to optimize LLM payloads and reduce data redundancy.
  - **Minimal Structure**: It now primarily consists of `projectRootPath`, `techStack` (detailing technologies), `packageJson` (a minimal representation of `package.json` for external dependencies), and `codeInsights` (a map of file paths to their AST-derived summaries including functions, classes, and imports).
  - **Removed Components**: Explicit structures like `directoryTree` and `internalDependencyGraph` have been removed from `ProjectContext`.
  - **Derived Information**: Information previously available directly (e.g., lists of config files, entry points, full internal dependency graphs) is now derived on-demand from the minimal `ProjectContext` using helper utilities located in `src/core/analysis/project-context.utils.ts`. Key utilities include:
    - `getConfigFiles(projectContext)`: Derives configuration file paths.
    - `getEntryPointFiles(projectContext)`: Derives main entry point file paths.
    - `getInternalDependenciesForFile(projectContext, filePath)`: Derives internal dependencies for a specific file from `codeInsights`.
    - `getDependencyVersion(projectContext, packageName)`: Retrieves version for an external dependency from `packageJson`.
    - `getFilesByPattern(projectContext, patterns)`: Gets files matching glob patterns from `codeInsights` keys.
  - This approach relies more on `codeInsights` as the SSoT for file-level information and on utility functions or LLM inference for higher-level structural understanding.
<<<<<<< HEAD
=======
    <<<<<<< HEAD
- **Generators**: Modules in `src/generators` implement the logic for creating specific types of workflow configuration files.
- # **Memory Bank**: Modules in `src/memory-bank` handle the generation of contextual documentation or "memory" about the project for use by LLMs.
>>>>>>> 4d8f3e9a
- **Dedicated File Operation Helpers**: For complex file interactions within specific generators (like the Roo generator), dedicated helper classes (e.g., `RooFileOpsHelper` in `src/generators/roo-file-ops-helper.ts`) are used to encapsulate file system logic. This improves modularity and separation of concerns within the generator classes.
- **Generators**: Modules in `src/generators` implement the logic for creating specific types of workflow configuration files.
- **Memory Bank**: Modules in `src/memory-bank` handle the generation of contextual documentation or "memory" about the project for use by LLMs.

### 8.x. LLM Output Formatting and Parsing

To ensure reliable data extraction from LLM responses, especially for structured content like rule lists, we employ a pattern of:

1. Providing strict instructions in the prompt to the LLM to output _only_ the desired content in a specific format (e.g., Markdown list, JSON).
2. Using dedicated parsing logic (like the `MarkdownListParser` implemented in TSK-021) to robustly extract the content from the LLM's response.

This approach minimizes the impact of potential conversational filler or formatting variations from the LLM.

<<<<<<< HEAD
=======
> > > > > > > ff6dd956b6c09bcf7110370e07157b5066eb89db

>>>>>>> 4d8f3e9a
## 9. Troubleshooting

- **Build failures (`npm run build`)**:
  - **Solution**: Check TypeScript errors (`npm run type-check`) and ESLint errors (`npm run lint`). Ensure all dependencies are installed (`npm install`).
- **Test failures (`npm test`)**:
  - **Solution**: Examine the test output for specific error messages. Use `npm test:watch` to re-run tests automatically as you fix code. Debug failing tests individually.
- **CLI command not found (`roocode`)**:
  - **Solution**: Ensure you have built the project (`npm run build`) and linked the executable if running locally (`npm link` in the project root) or installed it globally (`npm install -g .`). If using `npx`, ensure you are in the project root or specify the path.
- **LLM API Errors**:
  - **Solution**: Verify your `.env` file is correctly configured with the necessary API keys for the selected provider. Check the LLM provider's documentation and your API key status. Enable verbose logging (`--verbose` flag if available, or adjust logger config) to see detailed API request/response information.
- **File System Errors**:
  - **Solution**: Ensure the user running the command has appropriate read/write permissions for the project directory and target output directories. Check for invalid or non-existent paths in your configuration or command arguments.
- **Build Issues Due to Deferred Test Updates (Post TSK-020)**:
  - **Context**: Task TSK-020 (Optimize ProjectContext Structure) significantly refactored core data structures. To enable manual CLI testing of these changes, automated tests (unit and integration) were temporarily excluded from the TypeScript build process via modifications to `tsconfig.json`.
  - **Issue**: If you encounter build failures after pulling recent changes related to TSK-020, or if tests are not running as expected, it might be related to this temporary state.
  - **CRITICAL Follow-up**: A dedicated follow-up task is **required** to:
    1.  Revert the temporary `tsconfig.json` modifications that exclude test files.
    2.  Update all existing unit and integration tests to be compatible with the new minimal `ProjectContext` structure and its associated utility functions.
    3.  Add new tests to cover the refactored logic and ensure adequate test coverage.
  - **Current Status**: Until this follow-up task is completed, full automated testing is not operational for components affected by `ProjectContext` changes.

## 10. Contribution Guidelines

- Follow the Development Workflow outlined above (Section 4).
- Ensure code is well-documented using TSDoc/JSDoc comments for functions, classes, and interfaces.
- Write appropriate tests (Section 6) for new or modified logic.
- For significant changes or new features, it's recommended to open an issue first to discuss the approach.
- Adhere to the established coding standards (Section 5).

## 11. Resources & Contacts

- **Repository**: https://github.com/yourusername/roocode-generator.git
- **Issue Tracker**: https://github.com/yourusername/roocode-generator/issues
- **Key Contacts**:
  - Abdallah Khalil (abdallah@nghive.tech) - Project Author<|MERGE_RESOLUTION|>--- conflicted
+++ resolved
@@ -203,6 +203,7 @@
 - **Dependency Injection (DI)**: The project uses a custom DI container (`src/core/di`) to manage service dependencies and improve testability.
 - **Result Type**: A custom `Result` type (`src/core/result`) is used throughout the codebase for explicit error handling, distinguishing between successful outcomes and failures.
 - **Project Analysis & `ProjectContext`**: Modules in `src/core/analysis` are responsible for collecting project files, analyzing tech stack, parsing ASTs, and preparing context for LLMs.
+
   - The central data structure produced is `ProjectContext` (defined in `src/core/analysis/types.ts`). Following TSK-020, this structure has been significantly minimized to optimize LLM payloads and reduce data redundancy.
   - **Minimal Structure**: It now primarily consists of `projectRootPath`, `techStack` (detailing technologies), `packageJson` (a minimal representation of `package.json` for external dependencies), and `codeInsights` (a map of file paths to their AST-derived summaries including functions, classes, and imports).
   - **Removed Components**: Explicit structures like `directoryTree` and `internalDependencyGraph` have been removed from `ProjectContext`.
@@ -213,12 +214,9 @@
     - `getDependencyVersion(projectContext, packageName)`: Retrieves version for an external dependency from `packageJson`.
     - `getFilesByPattern(projectContext, patterns)`: Gets files matching glob patterns from `codeInsights` keys.
   - This approach relies more on `codeInsights` as the SSoT for file-level information and on utility functions or LLM inference for higher-level structural understanding.
-<<<<<<< HEAD
-=======
-    <<<<<<< HEAD
+
 - **Generators**: Modules in `src/generators` implement the logic for creating specific types of workflow configuration files.
 - # **Memory Bank**: Modules in `src/memory-bank` handle the generation of contextual documentation or "memory" about the project for use by LLMs.
->>>>>>> 4d8f3e9a
 - **Dedicated File Operation Helpers**: For complex file interactions within specific generators (like the Roo generator), dedicated helper classes (e.g., `RooFileOpsHelper` in `src/generators/roo-file-ops-helper.ts`) are used to encapsulate file system logic. This improves modularity and separation of concerns within the generator classes.
 - **Generators**: Modules in `src/generators` implement the logic for creating specific types of workflow configuration files.
 - **Memory Bank**: Modules in `src/memory-bank` handle the generation of contextual documentation or "memory" about the project for use by LLMs.
@@ -232,11 +230,6 @@
 
 This approach minimizes the impact of potential conversational filler or formatting variations from the LLM.
 
-<<<<<<< HEAD
-=======
-> > > > > > > ff6dd956b6c09bcf7110370e07157b5066eb89db
-
->>>>>>> 4d8f3e9a
 ## 9. Troubleshooting
 
 - **Build failures (`npm run build`)**:
