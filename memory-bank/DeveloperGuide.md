# Developer Guide: roocode-generator

## 1. Introduction

Welcome, developer! This guide provides instructions for setting up the development environment, running the project, understanding the codebase, and contributing effectively to roocode-generator.

- **Purpose**: `roocode-generator` is a CLI tool designed to generate RooCode workflow configuration files tailored to any given tech stack.
- **Target Audience**: This guide is intended for developers who want to contribute to the `roocode-generator` project.
- **Prerequisites**: Please read the [Project Overview](ProjectOverview.md) and [Technical Architecture](TechnicalArchitecture.md) documents first.

## 2. Getting Started: Setup & Installation

### 2.1. Prerequisites

- **Node.js**: Requires Node.js version `>=16`.
- **Package Manager**: Uses `npm`. Ensure you have a recent version installed (e.g., npm 9.x or later).
- **Git**: Standard Git installation.
- **(Optional) Specific Tools**:
  - TypeScript Compiler (`tsc`)
  - Vite
  - Jest
  - ESLint
  - Prettier
  - Tree-sitter grammars (handled during dependency installation)

### 2.2. Cloning the Repository

git clone https://github.com/yourusername/roocode-generator.git # Assuming this is the repository URL
cd roocode-generator

### 2.3. Installing Dependencies

Use npm to install project dependencies:

```bash
npm install
```

This command will install both production and development dependencies, including tools like Husky for Git hooks and Tree-sitter grammars.

### 2.4. Environment Configuration

The project uses `dotenv` for environment variable management.

- Create a `.env` file in the root directory (`.`). (This file is typically ignored by Git).
- Add necessary API keys or configuration, particularly for LLM providers:

```dotenv
# Example:
# OPENAI_API_KEY=your_openai_key
# ANTHROPIC_API_KEY=your_anthropic_key
# GOOGLE_API_KEY=your_google_key
# OPENROUTER_API_KEY=your_openrouter_key
<<<<<<< HEAD

# Optional: Specify default LLM provider and model
# DEFAULT_LLM_PROVIDER=openai
# DEFAULT_LLM_MODEL=gpt-4o
```

=======

# Optional: Specify default LLM provider and model
# DEFAULT_LLM_PROVIDER=openai
# DEFAULT_LLM_MODEL=gpt-4o
```

>>>>>>> ff6dd956
Refer to the LLM configuration section in the Technical Architecture for more details on required variables for different providers.

### 2.5. Initial Build

The project is written in TypeScript and requires compilation.

```bash
npm run build
```

This command uses `vite build` to compile the TypeScript code into JavaScript, outputting to the `dist` directory.

### 2.6. Verifying Installation

You can verify the installation by running the help command or the test suite.

```bash
# Example: Run help command
node bin/roocode-generator.js --help

# Example: Run tests
npm test
```

## 3. Project Structure Overview

The project follows a modular structure, primarily organized within the `src` directory.

- `src/core`: Contains the core logic, including DI, file operations, error handling, LLM integration, project analysis, configuration management, and UI components.
- `src/generators`: Contains the implementations for different types of workflow generators (e.g., `roomodes-generator`, `system-prompts-generator`).
- `src/memory-bank`: Contains logic related to generating and managing the project's "memory bank" or contextual documentation.
- `src/types`: Contains TypeScript type definitions.
- `bin`: Contains the main executable script (`roocode-generator.js`).
- `dist`: Output directory for compiled JavaScript code.
- `tests`: Automated tests using Jest.
- `.`: Project root, containing configuration files like `package.json`, `tsconfig.json`, `vite.config.ts`, linting/formatting configs, etc.

Refer to the Technical Architecture document for a more detailed breakdown of modules and their interactions.

## 4. Development Workflow

### 4.1. Common Scripts

The `package.json` file defines several useful scripts for development tasks:

- `npm start`: Runs the compiled CLI tool directly using Node.
- `npm run build`: Compiles the TypeScript source code using Vite.
- `npm run type-check`: Runs the TypeScript compiler to check for type errors without emitting files.
- `npm test`: Runs the test suite using Jest.
- `npm test:watch`: Runs tests in watch mode.
- `npm test:coverage`: Runs tests and generates a coverage report.
- `npm run lint`: Runs ESLint to check for code style and potential errors.
- `npm run lint:fix`: Runs ESLint and automatically fixes issues where possible.
- `npm run format`: Checks code formatting using Prettier.
- `npm run format:write`: Formats code using Prettier.
- `npm run style`: Runs both formatting and linting with auto-fix.
- `npm prepare`: Sets up Husky Git hooks (runs automatically after `npm install`).
- `npm run dev`: Starts a development server/process (currently configured via Vite, though primarily a CLI tool).
- `npm run clean`: Removes the `dist` directory.

### 4.2. Branching Strategy

The project uses a feature branching strategy:

- Main branches: `main` (for releases) and `develop` (for ongoing development).
- Feature branches: Create branches prefixed with `feature/` (e.g., `feature/add-new-generator`) for new features, branched from `develop`.
- Bugfix branches: Create branches prefixed with `fix/` (e.g., `fix/cli-parsing-error`) for bug fixes, branched from `develop` (or `main` for hotfixes).

All development work should happen on feature or bugfix branches.

### 4.3. Making Changes

1.  Ensure you are on the `develop` branch and it's up to date (`git pull origin develop`).
2.  Create a new feature or fix branch: `git checkout -b feature/your-feature-name`.
3.  Implement your changes in the source files (`src/`).
4.  Ensure code compiles/builds by running `npm run build`.
5.  Write or update tests in the `tests/` directory to cover your changes.
6.  Run linters and formatters: `npm run style`.
7.  Ensure all tests pass: `npm test`.
8.  Commit changes using conventional commit messages (see Coding Standards).
9.  Push your branch: `git push origin feature/your-feature-name`.
10. Create a Pull Request (PR) targeting the `develop` branch.

### 4.4. Pull Request (PR) Process

- PRs should target the `develop` branch for new features and standard bug fixes. Hotfixes may target `main`.
- Provide a clear title and description of the changes.
- Link to any relevant issues or tasks.
- PRs require review and approval from at least one other contributor.
- All automated CI checks (linting, testing, build) must pass before merging.

### 4.5. Debugging

- Use `console.log` or the `LoggerService` (`src/core/services/logger-service.ts`) for basic logging.
- Utilize the Node.js debugger. You can often set breakpoints directly in your IDE (like VS Code) and run the main script (`bin/roocode-generator.js`) with debugging enabled. Check the `.vscode/launch.json` file if it exists for pre-configured launch profiles.
<<<<<<< HEAD
=======

### 4.6. Effective Delegation Patterns

Based on successful task execution (e.g., TSK-021), effective delegation to Junior roles for specific code removal and modification tasks has proven beneficial. This involves:

- Clearly identifying isolated components or specific code sections suitable for delegation.
- Providing precise instructions and context for the required changes.
- Utilizing Junior roles for implementing well-defined components (like utility parsers) or performing targeted code cleanup based on review feedback.

This strategy contributes to task completion and improves overall code quality.
>>>>>>> ff6dd956

## 5. Coding Standards & Conventions

- **Language**: TypeScript and JavaScript.
- **Style Guide**: Enforced by ESLint and Prettier.
- **Linting**: ESLint (`eslint.config.mjs`). Run `npm run lint` or `npm run lint:fix`.
- **Formatting**: Prettier (`.prettierrc`, configured in `package.json`). Run `npm run format` or `npm run format:write`.
- **Naming Conventions**: Follow standard TypeScript/JavaScript conventions (camelCase for variables/functions, PascalCase for classes/types).
- **Commit Messages**: Follow Conventional Commits specification, enforced by Commitlint (`commitlint.config.js`) and Husky. Use prefixes like `feat:`, `fix:`, `docs:`, `chore:`, `test:`, `refactor:`, etc.
- **Team Agreement**: Adhere to the standards enforced by linters, formatters, and commitlint.

## 6. Testing

- **Framework**: Jest (`jest.config.js`).
- **Location**: Tests are located in the `tests/` directory. Test files typically follow the naming convention `*.test.ts`.
- **Running Tests**:
  - All tests: `npm test`
  - Watch mode: `npm test:watch`
  - Specific file: `npm test -- tests/path/to/your.test.ts`
- **Types of Tests**: Primarily focuses on Unit Tests and potentially some Integration Tests for core modules.
- **Writing Tests**: Write tests in the `tests/` directory using the Jest framework. Mock dependencies as needed using Jest's mocking capabilities (see `tests/__mocks__`).

## 7. Build & Deployment

- **Build Process**: The build process is handled by `npm run build`, which uses Vite and the TypeScript Compiler (`tsc`). The output is placed in the `dist/` directory.
- **Deployment**: As a CLI tool, `roocode-generator` is typically distributed via npm. Deployment involves publishing a new version to the npm registry using `npm publish`. The `package.json` `bin` field (`"roocode": "./bin/roocode-generator.js"`) makes the tool executable when installed globally or used via `npx`.

## 8. Key Libraries & Concepts

- **commander**: Used for building the command-line interface.
- **inquirer**: Used for interactive prompts in the CLI.
- **langchain**: Provides integration with various LLM providers (OpenAI, Anthropic, Google GenAI, OpenRouter).
- **zod**: Used for schema validation, particularly for LLM responses and configuration.
- **ora**: Provides elegant terminal spinners for indicating progress.
- **chalk**: Used for styling terminal output.
- **tree-sitter**: Used for parsing code into Abstract Syntax Trees (ASTs) for analysis.
- **jsonrepair**: Used for robust parsing and repairing of potentially malformed JSON from LLM responses.
- **dotenv**: Loads environment variables from a `.env` file.
- **Dependency Injection (DI)**: The project uses a custom DI container (`src/core/di`) to manage service dependencies and improve testability.
- **Result Type**: A custom `Result` type (`src/core/result`) is used throughout the codebase for explicit error handling, distinguishing between successful outcomes and failures.
- **Project Analysis & `ProjectContext`**: Modules in `src/core/analysis` are responsible for collecting project files, analyzing tech stack, parsing ASTs, and preparing context for LLMs.
  - The central data structure produced is `ProjectContext` (defined in `src/core/analysis/types.ts`). Following TSK-020, this structure has been significantly minimized to optimize LLM payloads and reduce data redundancy.
  - **Minimal Structure**: It now primarily consists of `projectRootPath`, `techStack` (detailing technologies), `packageJson` (a minimal representation of `package.json` for external dependencies), and `codeInsights` (a map of file paths to their AST-derived summaries including functions, classes, and imports).
  - **Removed Components**: Explicit structures like `directoryTree` and `internalDependencyGraph` have been removed from `ProjectContext`.
  - **Derived Information**: Information previously available directly (e.g., lists of config files, entry points, full internal dependency graphs) is now derived on-demand from the minimal `ProjectContext` using helper utilities located in `src/core/analysis/project-context.utils.ts`. Key utilities include:
    - `getConfigFiles(projectContext)`: Derives configuration file paths.
    - `getEntryPointFiles(projectContext)`: Derives main entry point file paths.
    - `getInternalDependenciesForFile(projectContext, filePath)`: Derives internal dependencies for a specific file from `codeInsights`.
    - `getDependencyVersion(projectContext, packageName)`: Retrieves version for an external dependency from `packageJson`.
    - `getFilesByPattern(projectContext, patterns)`: Gets files matching glob patterns from `codeInsights` keys.
  - This approach relies more on `codeInsights` as the SSoT for file-level information and on utility functions or LLM inference for higher-level structural understanding.
<<<<<<< HEAD
- **Generators**: Modules in `src/generators` implement the logic for creating specific types of workflow configuration files.
- **Memory Bank**: Modules in `src/memory-bank` handle the generation of contextual documentation or "memory" about the project for use by LLMs.
=======
- **Dedicated File Operation Helpers**: For complex file interactions within specific generators (like the Roo generator), dedicated helper classes (e.g., `RooFileOpsHelper` in `src/generators/roo-file-ops-helper.ts`) are used to encapsulate file system logic. This improves modularity and separation of concerns within the generator classes.
- **Generators**: Modules in `src/generators` implement the logic for creating specific types of workflow configuration files.
- **Memory Bank**: Modules in `src/memory-bank` handle the generation of contextual documentation or "memory" about the project for use by LLMs.

### 8.x. LLM Output Formatting and Parsing

To ensure reliable data extraction from LLM responses, especially for structured content like rule lists, we employ a pattern of:

1. Providing strict instructions in the prompt to the LLM to output _only_ the desired content in a specific format (e.g., Markdown list, JSON).
2. Using dedicated parsing logic (like the `MarkdownListParser` implemented in TSK-021) to robustly extract the content from the LLM's response.

This approach minimizes the impact of potential conversational filler or formatting variations from the LLM.
>>>>>>> ff6dd956

## 9. Troubleshooting

- **Build failures (`npm run build`)**:
  - **Solution**: Check TypeScript errors (`npm run type-check`) and ESLint errors (`npm run lint`). Ensure all dependencies are installed (`npm install`).
- **Test failures (`npm test`)**:
  - **Solution**: Examine the test output for specific error messages. Use `npm test:watch` to re-run tests automatically as you fix code. Debug failing tests individually.
- **CLI command not found (`roocode`)**:
  - **Solution**: Ensure you have built the project (`npm run build`) and linked the executable if running locally (`npm link` in the project root) or installed it globally (`npm install -g .`). If using `npx`, ensure you are in the project root or specify the path.
- **LLM API Errors**:
  - **Solution**: Verify your `.env` file is correctly configured with the necessary API keys for the selected provider. Check the LLM provider's documentation and your API key status. Enable verbose logging (`--verbose` flag if available, or adjust logger config) to see detailed API request/response information.
- **File System Errors**:
  - **Solution**: Ensure the user running the command has appropriate read/write permissions for the project directory and target output directories. Check for invalid or non-existent paths in your configuration or command arguments.
- **Build Issues Due to Deferred Test Updates (Post TSK-020)**:
  - **Context**: Task TSK-020 (Optimize ProjectContext Structure) significantly refactored core data structures. To enable manual CLI testing of these changes, automated tests (unit and integration) were temporarily excluded from the TypeScript build process via modifications to `tsconfig.json`.
  - **Issue**: If you encounter build failures after pulling recent changes related to TSK-020, or if tests are not running as expected, it might be related to this temporary state.
  - **CRITICAL Follow-up**: A dedicated follow-up task is **required** to:
    1.  Revert the temporary `tsconfig.json` modifications that exclude test files.
    2.  Update all existing unit and integration tests to be compatible with the new minimal `ProjectContext` structure and its associated utility functions.
    3.  Add new tests to cover the refactored logic and ensure adequate test coverage.
  - **Current Status**: Until this follow-up task is completed, full automated testing is not operational for components affected by `ProjectContext` changes.

## 10. Contribution Guidelines

- Follow the Development Workflow outlined above (Section 4).
- Ensure code is well-documented using TSDoc/JSDoc comments for functions, classes, and interfaces.
- Write appropriate tests (Section 6) for new or modified logic.
- For significant changes or new features, it's recommended to open an issue first to discuss the approach.
- Adhere to the established coding standards (Section 5).

## 11. Resources & Contacts

- **Repository**: https://github.com/yourusername/roocode-generator.git
- **Issue Tracker**: https://github.com/yourusername/roocode-generator/issues
- **Key Contacts**:
  - Abdallah Khalil (abdallah@nghive.tech) - Project Author<|MERGE_RESOLUTION|>--- conflicted
+++ resolved
@@ -51,21 +51,12 @@
 # ANTHROPIC_API_KEY=your_anthropic_key
 # GOOGLE_API_KEY=your_google_key
 # OPENROUTER_API_KEY=your_openrouter_key
-<<<<<<< HEAD
 
 # Optional: Specify default LLM provider and model
 # DEFAULT_LLM_PROVIDER=openai
 # DEFAULT_LLM_MODEL=gpt-4o
 ```
 
-=======
-
-# Optional: Specify default LLM provider and model
-# DEFAULT_LLM_PROVIDER=openai
-# DEFAULT_LLM_MODEL=gpt-4o
-```
-
->>>>>>> ff6dd956
 Refer to the LLM configuration section in the Technical Architecture for more details on required variables for different providers.
 
 ### 2.5. Initial Build
@@ -161,8 +152,6 @@
 
 - Use `console.log` or the `LoggerService` (`src/core/services/logger-service.ts`) for basic logging.
 - Utilize the Node.js debugger. You can often set breakpoints directly in your IDE (like VS Code) and run the main script (`bin/roocode-generator.js`) with debugging enabled. Check the `.vscode/launch.json` file if it exists for pre-configured launch profiles.
-<<<<<<< HEAD
-=======
 
 ### 4.6. Effective Delegation Patterns
 
@@ -173,7 +162,6 @@
 - Utilizing Junior roles for implementing well-defined components (like utility parsers) or performing targeted code cleanup based on review feedback.
 
 This strategy contributes to task completion and improves overall code quality.
->>>>>>> ff6dd956
 
 ## 5. Coding Standards & Conventions
 
@@ -225,10 +213,9 @@
     - `getDependencyVersion(projectContext, packageName)`: Retrieves version for an external dependency from `packageJson`.
     - `getFilesByPattern(projectContext, patterns)`: Gets files matching glob patterns from `codeInsights` keys.
   - This approach relies more on `codeInsights` as the SSoT for file-level information and on utility functions or LLM inference for higher-level structural understanding.
-<<<<<<< HEAD
+    <<<<<<< HEAD
 - **Generators**: Modules in `src/generators` implement the logic for creating specific types of workflow configuration files.
-- **Memory Bank**: Modules in `src/memory-bank` handle the generation of contextual documentation or "memory" about the project for use by LLMs.
-=======
+- # **Memory Bank**: Modules in `src/memory-bank` handle the generation of contextual documentation or "memory" about the project for use by LLMs.
 - **Dedicated File Operation Helpers**: For complex file interactions within specific generators (like the Roo generator), dedicated helper classes (e.g., `RooFileOpsHelper` in `src/generators/roo-file-ops-helper.ts`) are used to encapsulate file system logic. This improves modularity and separation of concerns within the generator classes.
 - **Generators**: Modules in `src/generators` implement the logic for creating specific types of workflow configuration files.
 - **Memory Bank**: Modules in `src/memory-bank` handle the generation of contextual documentation or "memory" about the project for use by LLMs.
@@ -241,7 +228,8 @@
 2. Using dedicated parsing logic (like the `MarkdownListParser` implemented in TSK-021) to robustly extract the content from the LLM's response.
 
 This approach minimizes the impact of potential conversational filler or formatting variations from the LLM.
->>>>>>> ff6dd956
+
+> > > > > > > ff6dd956b6c09bcf7110370e07157b5066eb89db
 
 ## 9. Troubleshooting
 
